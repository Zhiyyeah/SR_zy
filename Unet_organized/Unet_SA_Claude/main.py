--- conflicted
+++ resolved
@@ -342,43 +342,6 @@
     
     with open(os.path.join(experiment_dir, 'training_summary.json'), 'w') as f:
         json.dump(summary, f, indent=4)
-<<<<<<< HEAD
-
-    return model, final_test_metrics
-
-
-# ====================== 主函数 ======================+
-def main():
-    """主函数"""
-    print("="*60)
-    print("超分辨率模型训练 - 改进版")
-    print("="*60)
-    
-    print("\n🚀 GPU 信息:")
-    if torch.cuda.is_available():
-        print(f"  ✅ GPU 可用")
-        print(f"  📍 设备数量: {torch.cuda.device_count()}")
-        print(f"  💻 当前设备: {torch.cuda.get_device_name(0)}")
-        
-        device = torch.cuda.current_device()
-        total_gb = torch.cuda.get_device_properties(device).total_memory / (1024**3)
-        used_gb = torch.cuda.memory_allocated(device) / (1024**3)
-        print(f"  💾 GPU 内存: {used_gb:.2f}/{total_gb:.2f} GB")
-    else:
-        print("  ⚠️ GPU 不可用，使用 CPU")
-    
-    print("\n📋 训练配置:")
-    print(f"  实验名称: {experiment_name}")
-    print(f"  模型宽度: {width} (通道数)")
-    print(f"  Dropout率: {dropout_rate}")
-    print(f"  批次大小: {batch_size}")
-    print(f"  学习率: {learning_rate}")
-    print(f"  权重衰减: {weight_decay}")
-    print(f"  梯度裁剪: {gradient_clip_norm}")
-    print(f"  早停patience: {early_stopping_patience}")
-    print(f"  LR调度器: {lr_scheduler_type}")
-=======
->>>>>>> be4304ac
     
     return model, test_metrics
 
